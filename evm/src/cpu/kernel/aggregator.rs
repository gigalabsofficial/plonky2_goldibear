--- conflicted
+++ resolved
@@ -58,174 +58,4 @@
         let kernel = combined_kernel();
         debug!("Total kernel size: {} bytes", kernel.code.len());
     }
-<<<<<<< HEAD
-=======
-
-    fn u256ify<'a>(hexes: impl IntoIterator<Item = &'a str>) -> Result<Vec<U256>> {
-        Ok(hexes
-            .into_iter()
-            .map(U256::from_str)
-            .collect::<Result<Vec<_>, _>>()?)
-    }
-    #[test]
-    fn test_exp() -> Result<()> {
-        // Make sure we can parse and assemble the entire kernel.
-        let kernel = combined_kernel();
-        let exp = kernel.global_labels["exp"];
-        let mut rng = thread_rng();
-        let a = U256([0; 4].map(|_| rng.gen()));
-        let b = U256([0; 4].map(|_| rng.gen()));
-
-        // Random input
-        let initial_stack = vec![U256::from_str("0xdeadbeef")?, b, a];
-        let stack_with_kernel = run(&kernel.code, exp, initial_stack).stack;
-        let initial_stack = vec![b, a];
-        let code = [0xa, 0x63, 0xde, 0xad, 0xbe, 0xef, 0x56]; // EXP, PUSH4 deadbeef, JUMP
-        let stack_with_opcode = run(&code, 0, initial_stack).stack;
-        assert_eq!(stack_with_kernel, stack_with_opcode);
-
-        // 0 base
-        let initial_stack = vec![U256::from_str("0xdeadbeef")?, b, U256::zero()];
-        let stack_with_kernel = run(&kernel.code, exp, initial_stack).stack;
-        let initial_stack = vec![b, U256::zero()];
-        let code = [0xa, 0x63, 0xde, 0xad, 0xbe, 0xef, 0x56]; // EXP, PUSH4 deadbeef, JUMP
-        let stack_with_opcode = run(&code, 0, initial_stack).stack;
-        assert_eq!(stack_with_kernel, stack_with_opcode);
-
-        // 0 exponent
-        let initial_stack = vec![U256::from_str("0xdeadbeef")?, U256::zero(), a];
-        let stack_with_kernel = run(&kernel.code, exp, initial_stack).stack;
-        let initial_stack = vec![U256::zero(), a];
-        let code = [0xa, 0x63, 0xde, 0xad, 0xbe, 0xef, 0x56]; // EXP, PUSH4 deadbeef, JUMP
-        let stack_with_opcode = run(&code, 0, initial_stack).stack;
-        assert_eq!(stack_with_kernel, stack_with_opcode);
-
-        Ok(())
-    }
-
-    #[test]
-    fn test_ec_ops() -> Result<()> {
-        // Make sure we can parse and assemble the entire kernel.
-        let kernel = combined_kernel();
-        let ec_add = kernel.global_labels["ec_add"];
-        let ec_double = kernel.global_labels["ec_double"];
-        let ec_mul = kernel.global_labels["ec_mul"];
-        let identity = ("0x0", "0x0");
-        let invalid = ("0x0", "0x3"); // Not on curve
-        let point0 = (
-            "0x1feee7ec986e198890cb83be8b8ba09ee953b3f149db6d9bfdaa5c308a33e58d",
-            "0x2051cc9a9edd46231604fd88f351e95ec72a285be93e289ac59cb48561efb2c6",
-        );
-        let point1 = (
-            "0x15b64d0a5f329fb672029298be8050f444626e6de11903caffa74b388075be1b",
-            "0x2d9e07340bd5cd7b70687b98f2500ff930a89a30d7b6a3e04b1b4d345319d234",
-        );
-        // point2 = point0 + point1
-        let point2 = (
-            "0x18659c0e0a8fedcb8747cf463fc7cfa05f667d84e771d0a9521fc1a550688f0c",
-            "0x283ed10b42703e187e7a808aeb45c6b457bc4cc7d704e53b3348a1e3b0bfa55b",
-        );
-        // point3 = 2 * point0
-        let point3 = (
-            "0x17da2b7b1a01c8dfdf0f5a6415833c7d755d219aa7e2c4cd0ac83d87d0ca4217",
-            "0xc9ace9de14aac8114541b50c19320eb40f0eeac3621526d9e34dbcf4c3a6c0f",
-        );
-        let s = "0xabb2a34c0e7956cfe6cef9ddb7e810c45ea19a6ebadd79c21959af09f5ba480a";
-        // point4 = s * point0
-        let point4 = (
-            "0xe519344959cc17021fe98878f947f5c1b1675325533a620c1684cfa6367e6c0",
-            "0x7496a7575b0b6a821e19ce780ecc3e0b156e605327798693defeb9f265b7a6f",
-        );
-
-        // Standard addition #1
-        let initial_stack = u256ify(["0xdeadbeef", point0.1, point0.0, point1.1, point1.0])?;
-        let stack = run(&kernel.code, ec_add, initial_stack).stack;
-        assert_eq!(stack, u256ify([point2.1, point2.0])?);
-        // Standard addition #2
-        let initial_stack = u256ify(["0xdeadbeef", point1.1, point1.0, point0.1, point0.0])?;
-        let stack = run(&kernel.code, ec_add, initial_stack).stack;
-        assert_eq!(stack, u256ify([point2.1, point2.0])?);
-
-        // Standard doubling #1
-        let initial_stack = u256ify(["0xdeadbeef", point0.1, point0.0, point0.1, point0.0])?;
-        let stack = run(&kernel.code, ec_add, initial_stack).stack;
-        assert_eq!(stack, u256ify([point3.1, point3.0])?);
-        // Standard doubling #2
-        let initial_stack = u256ify(["0xdeadbeef", point0.1, point0.0])?;
-        let stack = run(&kernel.code, ec_double, initial_stack).stack;
-        assert_eq!(stack, u256ify([point3.1, point3.0])?);
-        // Standard doubling #3
-        let initial_stack = u256ify(["0xdeadbeef", "0x2", point0.1, point0.0])?;
-        let stack = run(&kernel.code, ec_mul, initial_stack).stack;
-        assert_eq!(stack, u256ify([point3.1, point3.0])?);
-
-        // Addition with identity #1
-        let initial_stack = u256ify(["0xdeadbeef", identity.1, identity.0, point1.1, point1.0])?;
-        let stack = run(&kernel.code, ec_add, initial_stack).stack;
-        assert_eq!(stack, u256ify([point1.1, point1.0])?);
-        // Addition with identity #2
-        let initial_stack = u256ify(["0xdeadbeef", point1.1, point1.0, identity.1, identity.0])?;
-        let stack = run(&kernel.code, ec_add, initial_stack).stack;
-        assert_eq!(stack, u256ify([point1.1, point1.0])?);
-        // Addition with identity #3
-        let initial_stack =
-            u256ify(["0xdeadbeef", identity.1, identity.0, identity.1, identity.0])?;
-        let stack = run(&kernel.code, ec_add, initial_stack).stack;
-        assert_eq!(stack, u256ify([identity.1, identity.0])?);
-
-        // Addition with invalid point(s) #1
-        let initial_stack = u256ify(["0xdeadbeef", point0.1, point0.0, invalid.1, invalid.0])?;
-        let stack = run(&kernel.code, ec_add, initial_stack).stack;
-        assert_eq!(stack, vec![U256::MAX, U256::MAX]);
-        // Addition with invalid point(s) #2
-        let initial_stack = u256ify(["0xdeadbeef", invalid.1, invalid.0, point0.1, point0.0])?;
-        let stack = run(&kernel.code, ec_add, initial_stack).stack;
-        assert_eq!(stack, vec![U256::MAX, U256::MAX]);
-        // Addition with invalid point(s) #3
-        let initial_stack = u256ify(["0xdeadbeef", invalid.1, invalid.0, identity.1, identity.0])?;
-        let stack = run(&kernel.code, ec_add, initial_stack).stack;
-        assert_eq!(stack, vec![U256::MAX, U256::MAX]);
-        // Addition with invalid point(s) #4
-        let initial_stack = u256ify(["0xdeadbeef", invalid.1, invalid.0, invalid.1, invalid.0])?;
-        let stack = run(&kernel.code, ec_add, initial_stack).stack;
-        assert_eq!(stack, vec![U256::MAX, U256::MAX]);
-
-        // Scalar multiplication #1
-        let initial_stack = u256ify(["0xdeadbeef", s, point0.1, point0.0])?;
-        let stack = run(&kernel.code, ec_mul, initial_stack).stack;
-        assert_eq!(stack, u256ify([point4.1, point4.0])?);
-        // Scalar multiplication #2
-        let initial_stack = u256ify(["0xdeadbeef", "0x0", point0.1, point0.0])?;
-        let stack = run(&kernel.code, ec_mul, initial_stack).stack;
-        assert_eq!(stack, u256ify([identity.1, identity.0])?);
-        // Scalar multiplication #3
-        let initial_stack = u256ify(["0xdeadbeef", "0x1", point0.1, point0.0])?;
-        let stack = run(&kernel.code, ec_mul, initial_stack).stack;
-        assert_eq!(stack, u256ify([point0.1, point0.0])?);
-        // Scalar multiplication #4
-        let initial_stack = u256ify(["0xdeadbeef", s, identity.1, identity.0])?;
-        let stack = run(&kernel.code, ec_mul, initial_stack).stack;
-        assert_eq!(stack, u256ify([identity.1, identity.0])?);
-        // Scalar multiplication #5
-        let initial_stack = u256ify(["0xdeadbeef", s, invalid.1, invalid.0])?;
-        let stack = run(&kernel.code, ec_mul, initial_stack).stack;
-        assert_eq!(stack, vec![U256::MAX, U256::MAX]);
-
-        // Multiple calls
-        let ec_mul_hex = format!("0x{:x}", ec_mul);
-        let initial_stack = u256ify([
-            "0xdeadbeef",
-            s,
-            &ec_mul_hex,
-            identity.1,
-            identity.0,
-            point0.1,
-            point0.0,
-        ])?;
-        let stack = run(&kernel.code, ec_add, initial_stack).stack;
-        assert_eq!(stack, u256ify([point4.1, point4.0])?);
-
-        Ok(())
-    }
->>>>>>> fd991a4e
 }