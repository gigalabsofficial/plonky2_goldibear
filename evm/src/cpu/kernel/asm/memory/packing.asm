// Methods for encoding integers as bytes in memory, as well as the reverse,
// decoding bytes as integers. All big-endian.

// Given a pointer to some bytes in memory, pack them into a word. Assumes 0 < len <= 32.
// Pre stack: addr: 3, len, retdest
// Post stack: packed_value
// NOTE: addr: 3 denotes a (context, segment, virtual) tuple
global mload_packing:
    // stack: addr: 3, len, retdest
    DUP3                DUP3 DUP3 MLOAD_GENERAL     DUP5 %eq_const(1)  %jumpi(mload_packing_return) %shl_const(8)
    DUP4 %add_const(1)  DUP4 DUP4 MLOAD_GENERAL ADD DUP5 %eq_const(2)  %jumpi(mload_packing_return) %shl_const(8)
    DUP4 %add_const(2)  DUP4 DUP4 MLOAD_GENERAL ADD DUP5 %eq_const(3)  %jumpi(mload_packing_return) %shl_const(8)
    DUP4 %add_const(3)  DUP4 DUP4 MLOAD_GENERAL ADD DUP5 %eq_const(4)  %jumpi(mload_packing_return) %shl_const(8)
    DUP4 %add_const(4)  DUP4 DUP4 MLOAD_GENERAL ADD DUP5 %eq_const(5)  %jumpi(mload_packing_return) %shl_const(8)
    DUP4 %add_const(5)  DUP4 DUP4 MLOAD_GENERAL ADD DUP5 %eq_const(6)  %jumpi(mload_packing_return) %shl_const(8)
    DUP4 %add_const(6)  DUP4 DUP4 MLOAD_GENERAL ADD DUP5 %eq_const(7)  %jumpi(mload_packing_return) %shl_const(8)
    DUP4 %add_const(7)  DUP4 DUP4 MLOAD_GENERAL ADD DUP5 %eq_const(8)  %jumpi(mload_packing_return) %shl_const(8)
    DUP4 %add_const(8)  DUP4 DUP4 MLOAD_GENERAL ADD DUP5 %eq_const(9)  %jumpi(mload_packing_return) %shl_const(8)
    DUP4 %add_const(9)  DUP4 DUP4 MLOAD_GENERAL ADD DUP5 %eq_const(10) %jumpi(mload_packing_return) %shl_const(8)
    DUP4 %add_const(10) DUP4 DUP4 MLOAD_GENERAL ADD DUP5 %eq_const(11) %jumpi(mload_packing_return) %shl_const(8)
    DUP4 %add_const(11) DUP4 DUP4 MLOAD_GENERAL ADD DUP5 %eq_const(12) %jumpi(mload_packing_return) %shl_const(8)
    DUP4 %add_const(12) DUP4 DUP4 MLOAD_GENERAL ADD DUP5 %eq_const(13) %jumpi(mload_packing_return) %shl_const(8)
    DUP4 %add_const(13) DUP4 DUP4 MLOAD_GENERAL ADD DUP5 %eq_const(14) %jumpi(mload_packing_return) %shl_const(8)
    DUP4 %add_const(14) DUP4 DUP4 MLOAD_GENERAL ADD DUP5 %eq_const(15) %jumpi(mload_packing_return) %shl_const(8)
    DUP4 %add_const(15) DUP4 DUP4 MLOAD_GENERAL ADD DUP5 %eq_const(16) %jumpi(mload_packing_return) %shl_const(8)
    DUP4 %add_const(16) DUP4 DUP4 MLOAD_GENERAL ADD DUP5 %eq_const(17) %jumpi(mload_packing_return) %shl_const(8)
    DUP4 %add_const(17) DUP4 DUP4 MLOAD_GENERAL ADD DUP5 %eq_const(18) %jumpi(mload_packing_return) %shl_const(8)
    DUP4 %add_const(18) DUP4 DUP4 MLOAD_GENERAL ADD DUP5 %eq_const(19) %jumpi(mload_packing_return) %shl_const(8)
    DUP4 %add_const(19) DUP4 DUP4 MLOAD_GENERAL ADD DUP5 %eq_const(20) %jumpi(mload_packing_return) %shl_const(8)
    DUP4 %add_const(20) DUP4 DUP4 MLOAD_GENERAL ADD DUP5 %eq_const(21) %jumpi(mload_packing_return) %shl_const(8)
    DUP4 %add_const(21) DUP4 DUP4 MLOAD_GENERAL ADD DUP5 %eq_const(22) %jumpi(mload_packing_return) %shl_const(8)
    DUP4 %add_const(22) DUP4 DUP4 MLOAD_GENERAL ADD DUP5 %eq_const(23) %jumpi(mload_packing_return) %shl_const(8)
    DUP4 %add_const(23) DUP4 DUP4 MLOAD_GENERAL ADD DUP5 %eq_const(24) %jumpi(mload_packing_return) %shl_const(8)
    DUP4 %add_const(24) DUP4 DUP4 MLOAD_GENERAL ADD DUP5 %eq_const(25) %jumpi(mload_packing_return) %shl_const(8)
    DUP4 %add_const(25) DUP4 DUP4 MLOAD_GENERAL ADD DUP5 %eq_const(26) %jumpi(mload_packing_return) %shl_const(8)
    DUP4 %add_const(26) DUP4 DUP4 MLOAD_GENERAL ADD DUP5 %eq_const(27) %jumpi(mload_packing_return) %shl_const(8)
    DUP4 %add_const(27) DUP4 DUP4 MLOAD_GENERAL ADD DUP5 %eq_const(28) %jumpi(mload_packing_return) %shl_const(8)
    DUP4 %add_const(28) DUP4 DUP4 MLOAD_GENERAL ADD DUP5 %eq_const(29) %jumpi(mload_packing_return) %shl_const(8)
    DUP4 %add_const(29) DUP4 DUP4 MLOAD_GENERAL ADD DUP5 %eq_const(30) %jumpi(mload_packing_return) %shl_const(8)
    DUP4 %add_const(30) DUP4 DUP4 MLOAD_GENERAL ADD DUP5 %eq_const(31) %jumpi(mload_packing_return) %shl_const(8)
    DUP4 %add_const(31) DUP4 DUP4 MLOAD_GENERAL ADD
mload_packing_return:
    %stack (packed_value, addr: 3, len, retdest) -> (retdest, packed_value)
    JUMP

%macro mload_packing
    %stack (addr: 3, len) -> (addr, len, %%after)
<<<<<<< HEAD
    %jump(extcodehash)
=======
    %jump(mload_packing)
>>>>>>> 1eba893e
%%after:
%endmacro

// Pre stack: context, segment, offset, value, len, retdest
// Post stack: offset'
global mstore_unpacking:
    // stack: context, segment, offset, value, len, retdest
    // We will enumerate i in (32 - len)..32.
    // That way BYTE(i, value) will give us the bytes we want.
    DUP5 // len
    PUSH 32
    SUB

mstore_unpacking_loop:
    // stack: i, context, segment, offset, value, len, retdest
    // If i == 32, finish.
    DUP1
    %eq_const(32)
    %jumpi(mstore_unpacking_finish)

    // stack: i, context, segment, offset, value, len, retdest
    DUP5 // value
    DUP2 // i
    BYTE
    // stack: value[i], i, context, segment, offset, value, len, retdest
    DUP5 DUP5 DUP5 // context, segment, offset
    // stack: context, segment, offset, value[i], i, context, segment, offset, value, len, retdest
    MSTORE_GENERAL
    // stack: i, context, segment, offset, value, len, retdest

    // Increment offset.
    SWAP3 %increment SWAP3
    // Increment i.
    %increment

    %jump(mstore_unpacking_loop)

mstore_unpacking_finish:
    // stack: i, context, segment, offset, value, len, retdest
    %pop3
    %stack (offset, value, len, retdest) -> (retdest, offset)
    JUMP<|MERGE_RESOLUTION|>--- conflicted
+++ resolved
@@ -45,11 +45,7 @@
 
 %macro mload_packing
     %stack (addr: 3, len) -> (addr, len, %%after)
-<<<<<<< HEAD
-    %jump(extcodehash)
-=======
     %jump(mload_packing)
->>>>>>> 1eba893e
 %%after:
 %endmacro
 
