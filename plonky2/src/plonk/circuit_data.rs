--- conflicted
+++ resolved
@@ -286,11 +286,7 @@
 }
 
 /// Circuit data required by both the prover and the verifier.
-<<<<<<< HEAD
-#[derive(Debug, Clone)]
-=======
-#[derive(Debug, Eq, PartialEq)]
->>>>>>> e17823e7
+#[derive(Debug, Clone, Eq, PartialEq)]
 pub struct CommonCircuitData<
     F: RichField + Extendable<D>,
     C: GenericConfig<D, F = F>,
