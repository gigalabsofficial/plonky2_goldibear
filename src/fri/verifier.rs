use anyhow::{ensure, Result};

use crate::field::extension_field::{flatten, Extendable, FieldExtension, Frobenius};
use crate::field::field::Field;
use crate::field::lagrange::{barycentric_weights, interpolant, interpolate};
use crate::fri::FriConfig;
use crate::hash::hash_n_to_1;
use crate::merkle_proofs::verify_merkle_proof;
use crate::plonk_challenger::Challenger;
use crate::plonk_common::{reduce_with_iter, PlonkPolynomials};
use crate::proof::{FriInitialTreeProof, FriProof, FriQueryRound, Hash, OpeningSet};
use crate::util::scaling::ScalingFactor;
use crate::util::{log2_strict, reverse_bits, reverse_index_bits_in_place};

/// Computes P'(x^arity) from {P(x*g^i)}_(i=0..arity), where g is a `arity`-th root of unity
/// and P' is the FRI reduced polynomial.
fn compute_evaluation<F: Field + Extendable<D>, const D: usize>(
    x: F,
    old_x_index: usize,
    arity_bits: usize,
    last_evals: &[F::Extension],
    beta: F::Extension,
) -> F::Extension {
    debug_assert_eq!(last_evals.len(), 1 << arity_bits);

    let g = F::primitive_root_of_unity(arity_bits);

    // The evaluation vector needs to be reordered first.
    let mut evals = last_evals.to_vec();
    reverse_index_bits_in_place(&mut evals);
    evals.rotate_left(reverse_bits(old_x_index, arity_bits));

    // The answer is gotten by interpolating {(x*g^i, P(x*g^i))} and evaluating at beta.
    let points = g
        .powers()
        .zip(evals)
        .map(|(y, e)| ((x * y).into(), e))
        .collect::<Vec<_>>();
    let barycentric_weights = barycentric_weights(&points);
    interpolate(&points, beta, &barycentric_weights)
}

fn fri_verify_proof_of_work<F: Field + Extendable<D>, const D: usize>(
    proof: &FriProof<F, D>,
    challenger: &mut Challenger<F>,
    config: &FriConfig,
) -> Result<()> {
    let hash = hash_n_to_1(
        challenger
            .get_hash()
            .elements
            .iter()
            .copied()
            .chain(Some(proof.pow_witness))
            .collect(),
        false,
    );
    ensure!(
        hash.to_canonical_u64().leading_zeros()
            >= config.proof_of_work_bits + F::ORDER.leading_zeros(),
        "Invalid proof of work witness."
    );

    Ok(())
}

pub fn verify_fri_proof<F: Field + Extendable<D>, const D: usize>(
    purported_degree_log: usize,
    // Openings of the PLONK polynomials.
    os: &OpeningSet<F, D>,
    // Point at which the PLONK polynomials are opened.
    zeta: F::Extension,
    // Scaling factor to combine polynomials.
    alpha: F::Extension,
    initial_merkle_roots: &[Hash<F>],
    proof: &FriProof<F, D>,
    challenger: &mut Challenger<F>,
    config: &FriConfig,
) -> Result<()> {
    let total_arities = config.reduction_arity_bits.iter().sum::<usize>();
    ensure!(
        purported_degree_log
            == log2_strict(proof.final_poly.len()) + total_arities - config.rate_bits,
        "Final polynomial has wrong degree."
    );

    // Size of the LDE domain.
    let n = proof.final_poly.len() << total_arities;

    // Recover the random betas used in the FRI reductions.
    let betas = proof
        .commit_phase_merkle_roots
        .iter()
        .map(|root| {
            challenger.observe_hash(root);
            challenger.get_extension_challenge()
        })
        .collect::<Vec<_>>();
    challenger.observe_extension_elements(&proof.final_poly.coeffs);

    // Check PoW.
    fri_verify_proof_of_work(proof, challenger, config)?;

    // Check that parameters are coherent.
    ensure!(
        config.num_query_rounds == proof.query_round_proofs.len(),
        "Number of query rounds does not match config."
    );
    ensure!(
        !config.reduction_arity_bits.is_empty(),
        "Number of reductions should be non-zero."
    );

    for round_proof in &proof.query_round_proofs {
        fri_verifier_query_round(
            os,
            zeta,
            alpha,
            initial_merkle_roots,
            &proof,
            challenger,
            n,
            &betas,
            round_proof,
            config,
        )?;
    }

    Ok(())
}

fn fri_verify_initial_proof<F: Field>(
    x_index: usize,
    proof: &FriInitialTreeProof<F>,
    initial_merkle_roots: &[Hash<F>],
) -> Result<()> {
    for ((evals, merkle_proof), &root) in proof.evals_proofs.iter().zip(initial_merkle_roots) {
        verify_merkle_proof(evals.clone(), x_index, root, merkle_proof, false)?;
    }

    Ok(())
}

fn fri_combine_initial<F: Field + Extendable<D>, const D: usize>(
    proof: &FriInitialTreeProof<F>,
    alpha: F::Extension,
    os: &OpeningSet<F, D>,
    zeta: F::Extension,
    subgroup_x: F,
    config: &FriConfig,
) -> F::Extension {
    assert!(D > 1, "Not implemented for D=1.");
    let degree_log = proof.evals_proofs[0].1.siblings.len() - config.rate_bits;
    let subgroup_x = F::Extension::from_basefield(subgroup_x);
    let mut alpha = ScalingFactor::new(alpha);
    let mut sum = F::Extension::ZERO;

    // We will add three terms to `sum`:
    // - one for various polynomials which are opened at a single point `x`
    // - one for Zs, which are opened at `x` and `g x`
    // - one for wire polynomials, which are opened at `x` and `x.frobenius()`

    // Polynomials opened at `x`, i.e., the constants, sigmas and quotient polynomials.
<<<<<<< HEAD
    let single_evals = &proof
        .unsalted_evals(0, config)
        .into_iter()
        .chain(proof.unsalted_evals(1, config))
        .chain(proof.unsalted_evals(4, config))
        .map(|e| F::Extension::from_basefield(e));
=======
    let single_evals = [
        PlonkPolynomials::CONSTANTS,
        PlonkPolynomials::SIGMAS,
        PlonkPolynomials::QUOTIENT,
    ]
    .iter()
    .flat_map(|&p| proof.unsalted_evals(p))
    .map(|&e| F::Extension::from_basefield(e));
>>>>>>> b2e8a449
    let single_openings = os
        .constants
        .clone()
        .into_iter()
        .chain(os.plonk_s_sigmas.clone())
        .chain(os.quotient_polys.clone());
    let single_diffs = single_evals.zip(single_openings).map(|(e, o)| e - o);
    dbg!(single_diffs.rev());
    let single_numerator = alpha.scale(single_diffs);
    let single_denominator = subgroup_x - zeta;
    sum += single_numerator / single_denominator;
    alpha.shift(sum);

    // Polynomials opened at `x` and `g x`, i.e., the Zs polynomials.
    let zs_evals = proof
        .unsalted_evals(PlonkPolynomials::ZS)
        .iter()
        .map(|&e| F::Extension::from_basefield(e));
    let zs_composition_eval = alpha.clone().scale(zs_evals);
    let zeta_right = F::Extension::primitive_root_of_unity(degree_log) * zeta;
    let zs_interpol = interpolant(&[
        (zeta, alpha.clone().scale(&os.plonk_zs)),
        (zeta_right, alpha.scale(&os.plonk_zs_right)),
    ]);
    let zs_numerator = zs_composition_eval - zs_interpol.eval(subgroup_x);
    let zs_denominator = (subgroup_x - zeta) * (subgroup_x - zeta_right);
    sum += zs_numerator / zs_denominator;
    alpha.shift(sum);

    // Polynomials opened at `x` and `x.frobenius()`, i.e., the wires polynomials.
    let wire_evals = proof
        .unsalted_evals(PlonkPolynomials::WIRES)
        .iter()
        .map(|&e| F::Extension::from_basefield(e));
    let wire_composition_eval = alpha.clone().scale(wire_evals);
    let zeta_frob = zeta.frobenius();
    let wire_eval = alpha.clone().scale(&os.wires);
    // We want to compute `sum a^i*phi(w_i)`, where `phi` denotes the Frobenius automorphism.
    // Since `phi^D=id` and `phi` is a field automorphism, we have the following equalities:
    // `sum a^i*phi(w_i) = sum phi(phi^(D-1)(a^i)*w_i) = phi(sum phi^(D-1)(a)^i*w_i)`
    // So we can compute the original sum using only one call to the `D-1`-repeated Frobenius of alpha,
    // and one call at the end of the sum.
    let mut alpha_frob = alpha.repeated_frobenius(D - 1);
    let wire_eval_frob = alpha_frob.scale(&os.wires).frobenius();
    let wire_interpol = interpolant(&[(zeta, wire_eval), (zeta_frob, wire_eval_frob)]);
    let wire_numerator = wire_composition_eval - wire_interpol.eval(subgroup_x);
    let wire_denominator = (subgroup_x - zeta) * (subgroup_x - zeta_frob);
    sum += wire_numerator / wire_denominator;

    sum
}

fn fri_verifier_query_round<F: Field + Extendable<D>, const D: usize>(
    os: &OpeningSet<F, D>,
    zeta: F::Extension,
    alpha: F::Extension,
    initial_merkle_roots: &[Hash<F>],
    proof: &FriProof<F, D>,
    challenger: &mut Challenger<F>,
    n: usize,
    betas: &[F::Extension],
    round_proof: &FriQueryRound<F, D>,
    config: &FriConfig,
) -> Result<()> {
    let mut evaluations: Vec<Vec<F::Extension>> = Vec::new();
    let x = challenger.get_challenge();
    let mut domain_size = n;
    let mut x_index = x.to_canonical_u64() as usize % n;
    fri_verify_initial_proof(
        x_index,
        &round_proof.initial_trees_proof,
        initial_merkle_roots,
    )?;
    let mut old_x_index = 0;
    // `subgroup_x` is `subgroup[x_index]`, i.e., the actual field element in the domain.
    let log_n = log2_strict(n);
    let mut subgroup_x = F::MULTIPLICATIVE_GROUP_GENERATOR
        * F::primitive_root_of_unity(log_n).exp(reverse_bits(x_index, log_n) as u64);
    for (i, &arity_bits) in config.reduction_arity_bits.iter().enumerate() {
        let arity = 1 << arity_bits;
        let next_domain_size = domain_size >> arity_bits;
        let e_x = if i == 0 {
            fri_combine_initial(
                &round_proof.initial_trees_proof,
                alpha,
                os,
                zeta,
                subgroup_x,
                config,
            )
        } else {
            let last_evals = &evaluations[i - 1];
            // Infer P(y) from {P(x)}_{x^arity=y}.
            compute_evaluation(
                subgroup_x,
                old_x_index,
                config.reduction_arity_bits[i - 1],
                last_evals,
                betas[i - 1],
            )
        };
        let mut evals = round_proof.steps[i].evals.clone();
        // Insert P(y) into the evaluation vector, since it wasn't included by the prover.
        evals.insert(x_index & (arity - 1), e_x);
        evaluations.push(evals);
        verify_merkle_proof(
            flatten(&evaluations[i]),
            x_index >> arity_bits,
            proof.commit_phase_merkle_roots[i],
            &round_proof.steps[i].merkle_proof,
            false,
        )?;

        if i > 0 {
            // Update the point x to x^arity.
            for _ in 0..config.reduction_arity_bits[i - 1] {
                subgroup_x = subgroup_x.square();
            }
        }
        domain_size = next_domain_size;
        old_x_index = x_index & (arity - 1);
        x_index >>= arity_bits;
    }

    let last_evals = evaluations.last().unwrap();
    let final_arity_bits = *config.reduction_arity_bits.last().unwrap();
    let purported_eval = compute_evaluation(
        subgroup_x,
        old_x_index,
        final_arity_bits,
        last_evals,
        *betas.last().unwrap(),
    );
    for _ in 0..final_arity_bits {
        subgroup_x = subgroup_x.square();
    }

    // Final check of FRI. After all the reductions, we check that the final polynomial is equal
    // to the one sent by the prover.
    ensure!(
        proof.final_poly.eval(subgroup_x.into()) == purported_eval,
        "Final polynomial evaluation is invalid."
    );

    Ok(())
}<|MERGE_RESOLUTION|>--- conflicted
+++ resolved
@@ -161,14 +161,6 @@
     // - one for wire polynomials, which are opened at `x` and `x.frobenius()`
 
     // Polynomials opened at `x`, i.e., the constants, sigmas and quotient polynomials.
-<<<<<<< HEAD
-    let single_evals = &proof
-        .unsalted_evals(0, config)
-        .into_iter()
-        .chain(proof.unsalted_evals(1, config))
-        .chain(proof.unsalted_evals(4, config))
-        .map(|e| F::Extension::from_basefield(e));
-=======
     let single_evals = [
         PlonkPolynomials::CONSTANTS,
         PlonkPolynomials::SIGMAS,
@@ -177,16 +169,13 @@
     .iter()
     .flat_map(|&p| proof.unsalted_evals(p))
     .map(|&e| F::Extension::from_basefield(e));
->>>>>>> b2e8a449
     let single_openings = os
         .constants
-        .clone()
-        .into_iter()
-        .chain(os.plonk_s_sigmas.clone())
-        .chain(os.quotient_polys.clone());
-    let single_diffs = single_evals.zip(single_openings).map(|(e, o)| e - o);
-    dbg!(single_diffs.rev());
-    let single_numerator = alpha.scale(single_diffs);
+        .iter()
+        .chain(&os.plonk_s_sigmas)
+        .chain(&os.quotient_polys);
+    let single_diffs = single_evals.zip(single_openings).map(|(e, &o)| e - o);
+    let single_numerator = reduce_with_iter(single_diffs, &mut alpha_powers);
     let single_denominator = subgroup_x - zeta;
     sum += single_numerator / single_denominator;
     alpha.shift(sum);
