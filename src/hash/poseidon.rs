--- conflicted
+++ resolved
@@ -143,16 +143,8 @@
     0x4543d9df72c4831d, 0xf172d73e69f20739, 0xdfd1c4ff1eb3d868, 0xbc8dfb62d26376f7,
 ];
 
-<<<<<<< HEAD
 const WIDTH: usize = SPONGE_WIDTH;
 pub trait Poseidon: PrimeField {
-=======
-pub trait Poseidon<const WIDTH: usize>: PrimeField
-where
-    // magic to get const generic expressions to work
-    [(); WIDTH - 1]:,
-{
->>>>>>> 357eea8d
     // Total number of round constants required: width of the input
     // times number of rounds.
     const N_ROUND_CONSTANTS: usize = WIDTH * N_ROUNDS;
@@ -458,16 +450,10 @@
             s0,
         );
         for i in 1..WIDTH {
-<<<<<<< HEAD
-            let t = <Self as Poseidon>::FAST_PARTIAL_ROUND_W_HATS[r][i - 1];
-            let t = Self::from_canonical_u64(t);
-            d = builder.mul_const_add_extension(t, state[i], d);
-=======
             let t = <Self as Poseidon<WIDTH>>::FAST_PARTIAL_ROUND_W_HATS[r][i - 1];
             let t = Self::Extension::from_canonical_u64(t);
             let t = builder.constant_extension(t);
             d = builder.mul_add_extension(t, state[i], d);
->>>>>>> 357eea8d
         }
 
         let mut result = [builder.zero_extension(); WIDTH];
@@ -646,12 +632,7 @@
     pub(crate) fn check_test_vectors<F: Field>(
         test_vectors: Vec<([u64; SPONGE_WIDTH], [u64; SPONGE_WIDTH])>,
     ) where
-<<<<<<< HEAD
         F: Poseidon,
-=======
-        F: Poseidon<WIDTH>,
-        [(); WIDTH - 1]:,
->>>>>>> 357eea8d
     {
         for (input_, expected_output_) in test_vectors.into_iter() {
             let mut input = [F::ZERO; SPONGE_WIDTH];
@@ -668,12 +649,7 @@
 
     pub(crate) fn check_consistency<F: Field>()
     where
-<<<<<<< HEAD
         F: Poseidon,
-=======
-        F: Poseidon<WIDTH>,
-        [(); WIDTH - 1]:,
->>>>>>> 357eea8d
     {
         let mut input = [F::ZERO; SPONGE_WIDTH];
         for i in 0..SPONGE_WIDTH {
